--- conflicted
+++ resolved
@@ -40,8 +40,5 @@
 	golang.org/x/sys v0.25.0 // indirect
 	golang.org/x/text v0.18.0 // indirect
 	gopkg.in/ini.v1 v1.67.0 // indirect
-<<<<<<< HEAD
-=======
 	gopkg.in/yaml.v3 v3.0.1 // indirect
->>>>>>> c52112a3
 )