--- conflicted
+++ resolved
@@ -281,8 +281,6 @@
 	}
 
 	return cert, nil
-<<<<<<< HEAD
-=======
 }
 
 func GetSignatureTypeFromCertificate(cert Certificate) (int, error) {
@@ -294,5 +292,4 @@
 	}
 	sigType := int(binary.BigEndian.Uint16(cert.payload[0:2]))
 	return sigType, nil
->>>>>>> 015c4b23
 }