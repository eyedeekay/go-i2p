package noise

import (
<<<<<<< HEAD
	"fmt"
=======
	"bytes"
>>>>>>> 8d631239
	"net"
	"sync"
	"time"

	cb "github.com/emirpasic/gods/queues/circularbuffer"
<<<<<<< HEAD
	log "github.com/sirupsen/logrus"
=======
	"github.com/flynn/noise"
>>>>>>> 8d631239

	"github.com/go-i2p/go-i2p/lib/common/router_info"
	"github.com/go-i2p/go-i2p/lib/i2np"
	"github.com/go-i2p/go-i2p/lib/transport"
)

type NoiseSession struct {
	*cb.Queue
	router_info.RouterInfo
	*noise.CipherState
	sync.Mutex
	*sync.Cond
	*NoiseTransport
	handshakeBuffer   bytes.Buffer
	activeCall        int32
	handshakeComplete bool
	Conn              net.Conn
}

// Read implements net.Conn
func (*NoiseSession) Read(b []byte) (n int, err error) {
	panic("unimplemented")
}

// RemoteAddr implements net.Conn
func (*NoiseSession) RemoteAddr() net.Addr {
	panic("unimplemented")
}

// SetDeadline implements net.Conn
func (*NoiseSession) SetDeadline(t time.Time) error {
	panic("unimplemented")
}

// SetReadDeadline implements net.Conn
func (*NoiseSession) SetReadDeadline(t time.Time) error {
	panic("unimplemented")
}

// SetWriteDeadline implements net.Conn
func (*NoiseSession) SetWriteDeadline(t time.Time) error {
	panic("unimplemented")
}

var exampleNoiseSession transport.TransportSession = &NoiseSession{}
var ExampleNoiseSession net.Conn = exampleNoiseSession.(*NoiseSession)

func (s *NoiseSession) LocalAddr() net.Addr {
	return s.Conn.LocalAddr()
}

func (s *NoiseSession) QueueSendI2NP(msg i2np.I2NPMessage) {
	s.Queue.Enqueue(msg)
}

func (s *NoiseSession) SendQueueSize() int {
	return s.Queue.Size()
}

func (s *NoiseSession) ReadNextI2NP() (i2np.I2NPMessage, error) {
	return i2np.I2NPMessage{}, nil
}

func (s *NoiseSession) Close() error {
	s.Queue.Clear()
	return nil
}

func NewNoiseTransportSession(ri router_info.RouterInfo) (transport.TransportSession, error) {
	socket, err := DialNoise("noise", ri)
	if err != nil {
		return nil, err
	}
	return &NoiseSession{
		Queue:      cb.New(1024),
		RouterInfo: ri,
		Conn:       socket,
	}, nil
}

// DialNoise initiates a session with a remote Noise transport, using a
// routerinfo to derive the address to connect to. It doesn't have any chance of
// working yet.
func DialNoise(network string, addr router_info.RouterInfo) (net.Conn, error) {
	for _, addr := range addr.RouterAddresses() {
		log.WithFields(log.Fields{
			"at":   "(DialNoise)",
			"addr": addr,
		}).Error("error parsing router info")
		Dial("noise", string(addr.TransportStyle()))
	}
	return nil, fmt.Errorf("No valid transport discovered.")
}

// Dial initiates a session with a remote Noise transport at a host:port
// or ip:port
func Dial(network, addr string) (net.Conn, error) {
	return net.Dial("tcp", addr)
}<|MERGE_RESOLUTION|>--- conflicted
+++ resolved
@@ -1,21 +1,15 @@
 package noise
 
 import (
-<<<<<<< HEAD
+	"bytes"
 	"fmt"
-=======
-	"bytes"
->>>>>>> 8d631239
 	"net"
 	"sync"
 	"time"
 
 	cb "github.com/emirpasic/gods/queues/circularbuffer"
-<<<<<<< HEAD
+	"github.com/flynn/noise"
 	log "github.com/sirupsen/logrus"
-=======
-	"github.com/flynn/noise"
->>>>>>> 8d631239
 
 	"github.com/go-i2p/go-i2p/lib/common/router_info"
 	"github.com/go-i2p/go-i2p/lib/i2np"
